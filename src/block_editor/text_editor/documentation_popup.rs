--- conflicted
+++ resolved
@@ -1,8 +1,3 @@
-<<<<<<< HEAD
-use std::num;
-
-=======
->>>>>>> 2f0ca232
 use crate::{
     block_editor::{blocks::Padding, MonospaceFont, OUTER_PAD, TOTAL_TEXT_X_OFFSET},
     lsp::documentation::Documentation,
