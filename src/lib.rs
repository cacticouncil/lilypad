#![feature(c_variadic)]

mod block_editor;
mod lang;
mod lsp;
mod theme;
mod util_widgets;
mod vscode;

#[cfg(target_arch = "wasm32")]
pub mod web_handle;

// provide rust implementation of stdlib functions to our C grammars if on wasm
#[cfg(target_arch = "wasm32")]
pub mod c_shim;

use block_editor::{BlockEditor, ExternalCommand, MonospaceFont};
use egui::Sense;
use egui_inbox::UiInbox;
use std::sync::Arc;
pub struct LilypadWeb {
    block_editor: BlockEditor,
    inbox: UiInbox<ExternalCommand>,
}

impl LilypadWeb {
    pub fn new(
        _cc: &eframe::CreationContext<'_>,
        file_name: String,
        blocks_theme: String,
        font_family: String,
        font_size: f32,
        inbox: UiInbox<ExternalCommand>,
    ) -> Self {
<<<<<<< HEAD
        // Uncomment to enable debug options:

        _cc.egui_ctx.set_style(Arc::new(egui::Style {
            debug: egui::style::DebugOptions {
                debug_on_hover: true,
                show_widget_hits: true,
                ..Default::default()
            },
            ..Default::default()
        }));
=======
        // Uncomment to enable debug options (note: must build debug instead of release):
        // _cc.egui_ctx.set_style(std::sync::Arc::new(egui::Style {
        //     debug: egui::style::DebugOptions {
        //         show_widget_hits: true,
        //         ..Default::default()
        //     },
        //     ..Default::default()
        // }));
>>>>>>> 2ff2b408
        Self {
            block_editor: BlockEditor::new(
                &file_name,
                &blocks_theme,
                MonospaceFont::new(&font_family, font_size),
            ),
            inbox,
        }
    }
}

impl eframe::App for LilypadWeb {
    fn update(&mut self, ctx: &egui::Context, _frame: &mut eframe::Frame) {
        let available_rect = ctx.available_rect();
        egui::CentralPanel::default().show(ctx, |ui: &mut egui::Ui| {
            let external_commands = self.inbox.read(ui).collect::<Vec<ExternalCommand>>();

            let response = ui.allocate_rect(available_rect, Sense::hover());
            ui.add(self.block_editor.widget(&external_commands));
            response
        });
    }
}<|MERGE_RESOLUTION|>--- conflicted
+++ resolved
@@ -32,18 +32,6 @@
         font_size: f32,
         inbox: UiInbox<ExternalCommand>,
     ) -> Self {
-<<<<<<< HEAD
-        // Uncomment to enable debug options:
-
-        _cc.egui_ctx.set_style(Arc::new(egui::Style {
-            debug: egui::style::DebugOptions {
-                debug_on_hover: true,
-                show_widget_hits: true,
-                ..Default::default()
-            },
-            ..Default::default()
-        }));
-=======
         // Uncomment to enable debug options (note: must build debug instead of release):
         // _cc.egui_ctx.set_style(std::sync::Arc::new(egui::Style {
         //     debug: egui::style::DebugOptions {
@@ -52,7 +40,6 @@
         //     },
         //     ..Default::default()
         // }));
->>>>>>> 2ff2b408
         Self {
             block_editor: BlockEditor::new(
                 &file_name,
