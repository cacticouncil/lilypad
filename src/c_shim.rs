use std::{
    alloc::{self, Layout},
    ffi::{c_int, c_void},
    mem::align_of,
    ptr,
};

/* -------------------------------- stdlib.h -------------------------------- */

#[no_mangle]
pub unsafe extern "C" fn malloc(size: usize) -> *mut c_void {
    if size == 0 {
        return ptr::null_mut();
    }

    let (layout, offset_to_data) = layout_for_size_prepended(size);
    let buf = alloc::alloc(layout);
    store_layout(buf, layout, offset_to_data)
}

#[no_mangle]
pub unsafe extern "C" fn calloc(count: usize, size: usize) -> *mut c_void {
    if count == 0 || size == 0 {
        return ptr::null_mut();
    }

    let (layout, offset_to_data) = layout_for_size_prepended(size * count);
    let buf = alloc::alloc_zeroed(layout);
    store_layout(buf, layout, offset_to_data)
}

#[no_mangle]
pub unsafe extern "C" fn realloc(buf: *mut c_void, new_size: usize) -> *mut c_void {
    if buf.is_null() {
        malloc(new_size)
    } else if new_size == 0 {
        free(buf);
        ptr::null_mut()
    } else {
        let (old_buf, old_layout) = retrieve_layout(buf);
        let (new_layout, offset_to_data) = layout_for_size_prepended(new_size);
        let new_buf = alloc::realloc(old_buf, old_layout, new_layout.size());
        store_layout(new_buf, new_layout, offset_to_data)
    }
}

#[no_mangle]
pub unsafe extern "C" fn free(buf: *mut c_void) {
    if buf.is_null() {
        return;
    }
    let (buf, layout) = retrieve_layout(buf);
    alloc::dealloc(buf, layout);
}

// In all these allocations, we store the layout before the data for later retrieval.
// This is because we need to know the layout when deallocating the memory.
// Here are some helper methods for that:

/// Given a pointer to the data, retrieve the layout and the pointer to the layout.
unsafe fn retrieve_layout(buf: *mut c_void) -> (*mut u8, Layout) {
    let (_, layout_offset) = Layout::new::<Layout>()
        .extend(Layout::from_size_align(0, align_of::<*const u8>() * 2).unwrap())
        .unwrap();

    let buf = (buf as *mut u8).offset(-(layout_offset as isize));
    let layout = *(buf as *mut Layout);

    (buf, layout)
}

/// Calculate a layout for a given size with space for storing a layout at the start.
/// Returns the layout and the offset to the data.
fn layout_for_size_prepended(size: usize) -> (Layout, usize) {
    Layout::new::<Layout>()
        .extend(Layout::from_size_align(size, align_of::<*const u8>() * 2).unwrap())
        .unwrap()
}

/// Store a layout in the pointer, returning a pointer to where the data should be stored.
unsafe fn store_layout(buf: *mut u8, layout: Layout, offset_to_data: usize) -> *mut c_void {
    *(buf as *mut Layout) = layout;
    (buf as *mut u8).offset(offset_to_data as isize) as *mut c_void
}

/* -------------------------------- string.h -------------------------------- */

#[no_mangle]
pub unsafe extern "C" fn memcpy(dest: *mut c_void, src: *const c_void, size: usize) -> *mut c_void {
    std::ptr::copy_nonoverlapping(src, dest, size);
    dest
}

#[no_mangle]
pub unsafe extern "C" fn memmove(
    dest: *mut c_void,
    src: *const c_void,
    size: usize,
) -> *mut c_void {
    std::ptr::copy(src, dest, size);
    dest
}

#[no_mangle]
pub unsafe extern "C" fn memset(s: *mut c_void, c: i32, n: usize) -> *mut c_void {
    let slice = std::slice::from_raw_parts_mut(s as *mut u8, n);
    slice.fill(c as u8);
    s
}

/* -------------------------------- wctype.h -------------------------------- */

#[no_mangle]
<<<<<<< HEAD
pub unsafe extern "C" fn iswspace(c: char) -> bool {
    c.is_whitespace()
=======
pub unsafe extern "C" fn iswspace(c: c_int) -> bool {
    char::from_u32(c as u32).map_or(false, |c| c.is_whitespace())
>>>>>>> 1475d827
}<|MERGE_RESOLUTION|>--- conflicted
+++ resolved
@@ -111,11 +111,18 @@
 /* -------------------------------- wctype.h -------------------------------- */
 
 #[no_mangle]
-<<<<<<< HEAD
+pub unsafe extern "C" fn realloc(ptr: *mut u8, new_size: usize) -> *mut u8 {
+    let layout = Layout::from_size_align_unchecked(new_size, std::mem::align_of::<u8>());
+    alloc::realloc(ptr, layout, new_size)
+}
+
+#[no_mangle]
+pub unsafe extern "C" fn free(ptr: *mut u8) {
+    let layout = Layout::from_size_align_unchecked(0, std::mem::align_of::<u8>());
+    alloc::dealloc(ptr, layout);
+}
+
+#[no_mangle]
 pub unsafe extern "C" fn iswspace(c: char) -> bool {
     c.is_whitespace()
-=======
-pub unsafe extern "C" fn iswspace(c: c_int) -> bool {
-    char::from_u32(c as u32).map_or(false, |c| c.is_whitespace())
->>>>>>> 1475d827
 }