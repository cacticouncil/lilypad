--- conflicted
+++ resolved
@@ -28,11 +28,6 @@
 }
 
 #[no_mangle]
-<<<<<<< HEAD
-pub unsafe extern "C" fn iswspace(c: char) -> bool {
-    c.is_whitespace()
-=======
 pub unsafe extern "C" fn iswspace(c: i32) -> bool {
     char::from_u32(c as u32).map_or(false, |c| c.is_whitespace())
->>>>>>> c33e62a5
 }