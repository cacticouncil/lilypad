use crate::block_editor::BlockType;

pub struct LanguageConfig {
    /// Name of the language. Used as an ID and potentially for UI
    pub name: &'static str,

    /// Tree-sitter language
    ts_lang: fn() -> tree_sitter_c2rust::Language,

    /// Tree-sitter highlight query
    pub highlight_query: &'static str,

    /// The character that starts a new scope (so should increase the indent)
    pub new_scope_char: NewScopeChar,

    /// Assigns a node a block type to draw
    node_categorizer: fn(&tree_sitter_c2rust::Node) -> Option<BlockType>,

    /// The IDs for a string, and the start and end. Used for pseudo-selections
    pub string_node_ids: StringNodeIDs,

    /// Snippets to use for the palette. Must end with a newline.
    pub palette: &'static [Snippet],
}

#[derive(PartialEq, Clone, Copy)]
pub enum NewScopeChar {
    Colon,
    Brace,
}

impl NewScopeChar {
    pub const fn char(&self) -> char {
        match self {
            NewScopeChar::Colon => ':',
            NewScopeChar::Brace => '{',
        }
    }
}

#[derive(Clone, Copy)]
pub struct StringNodeIDs {
    pub string: u16,
    pub string_bounds: &'static [u16],
}

pub struct Snippet {
    pub id: &'static str,
    pub source: &'static str,
}

impl Snippet {
    pub const fn new(id: &'static str, source: &'static str) -> Snippet {
        Snippet { id, source }
    }
}

impl LanguageConfig {
    pub fn tree_sitter(&self) -> tree_sitter_c2rust::Language {
        (self.ts_lang)()
    }

    pub fn categorize_node(&self, node: &tree_sitter_c2rust::Node) -> Option<BlockType> {
        (self.node_categorizer)(node)
    }
}

pub fn lang_for_file(file_name: &str) -> &'static LanguageConfig {
    match file_name.split('.').last() {
        Some("py") => &PYTHON_LANGUAGE,
        Some("java") => &JAVA_LANGUAGE,
<<<<<<< HEAD
        Some("cpp") => &CPP_LANGUAGE,
=======
        Some("cs") => &CS_LANGUAGE,
>>>>>>> c33e62a5
        _ => &PYTHON_LANGUAGE, // TODO: plain text mode?
    }
}

const PYTHON_LANGUAGE: LanguageConfig = LanguageConfig {
    name: "python",
    ts_lang: tree_sitter_python::language,
    highlight_query: tree_sitter_python::HIGHLIGHT_QUERY,
    new_scope_char: NewScopeChar::Colon,
    node_categorizer: |node| {
        use BlockType::*;

        match node.kind() {
            // scopes
            "class_definition" => Some(Object),
            "function_definition" => Some(FunctionDef),
            "while_statement" => Some(While),
            "if_statement" => Some(If),
            "for_statement" => Some(For),
            "try_statement" => Some(Try),

            // normal expressions (incomplete)
            "import_statement" => Some(Generic),
            "expression_statement" => Some(Generic),
            "continue_statement" => Some(Generic),
            "break_statement" => Some(Generic),
            "pass_statement" => Some(Generic),

            // comments
            "comment" => Some(Comment),

            // dividers to keep generics from merging
            "else_clause" => Some(Divider),
            "elif_clause" => Some(Divider),
            "except_clause" => Some(Divider),

            // do not handle the rest
            _ => None,
        }
    },
    string_node_ids: StringNodeIDs {
        string: 230,
        string_bounds: &[104, 107], // 104 is string start, 107 is string end
    },
    palette: &[
        Snippet::new(
            "if",
            "if condition:\n    pass\nelif condition:\n    pass\nelse:\n    pass\n",
        ),
        Snippet::new("while", "while condition:\n    pass\n"),
        Snippet::new(
            "class",
            "class Class:\n    def __init__(self):\n        pass\n",
        ),
        Snippet::new("func", "def function():\n    pass\n"),
        Snippet::new(
            "try",
            "try:\n    pass\nexcept:\n    pass\nelse:\n    pass\nfinally:\n    pass\n",
        ),
    ],
};

const JAVA_LANGUAGE: LanguageConfig = LanguageConfig {
    name: "java",
    ts_lang: tree_sitter_java::language,
    highlight_query: tree_sitter_java::HIGHLIGHT_QUERY,
    new_scope_char: NewScopeChar::Brace,
    node_categorizer: |node| {
        use BlockType::*;

        match node.kind() {
            // scopes
            "class_declaration" => Some(Object),
            "interface_declaration" => Some(Object),
            "method_declaration" => Some(FunctionDef),
            "while_statement" => Some(While),
            "if_statement" => {
                // the java grammar treats else if as else, if_statement
                // so check that is isn't that
                if node.prev_sibling().map_or("", |s| s.kind()) == "else" {
                    None
                } else {
                    Some(If)
                }
            }
            "for_statement" => Some(For),
            "try_statement" => Some(Try),

            // normal expressions (incomplete)
            "import_declaration" => Some(Generic),
            "expression_statement" => Some(Generic),
            "local_variable_declaration" => {
                // don't create a block for a for loop's variable declaration
                if node.parent().map_or("", |p| p.kind()) == "for_statement" {
                    None
                } else {
                    Some(Generic)
                }
            }
            "field_declaration" => Some(Generic),
            "return_statement" => Some(Generic),
            "assert_statement" => Some(Generic),

            // comments
            "line_comment" => Some(Comment),
            "block_comment" => Some(Comment),

            // dividers to keep generics from merging
            "block" => Some(Divider),

            // do not handle the rest
            _ => None,
        }
    },
    string_node_ids: StringNodeIDs {
        string: 141,
        string_bounds: &[11, 12], // 11 is single quote, 12 is double quote
    },
<<<<<<< HEAD
    palette: &[],
};

const CPP_LANGUAGE: LanguageConfig = LanguageConfig {
    name: "cpp",
    ts_lang: tree_sitter_cpp::language,
    highlight_query: tree_sitter_cpp::HIGHLIGHT_QUERY,
=======
    palette: &[
        Snippet::new(
            "if",
            "if (condition) {\n    \n} else if (condition) {\n    \n} else {\n    \n}\n",
        ),
        Snippet::new(
            "class",
            "public class MyClass {\n    public MyClass() {\n        \n    }\n}\n",
        ),
        Snippet::new("while", "while (condition) {\n    \n}\n"),
        Snippet::new("method", "public void myMethod() {\n    \n}\n"),
        Snippet::new(
            "try",
            "try {\n    \n} catch (Exception e) {\n    \n} finally {\n    \n}\n",
        ),
    ],
};

const CS_LANGUAGE: LanguageConfig = LanguageConfig {
    name: "c#",
    ts_lang: tree_sitter_c_sharp::language,
    highlight_query: tree_sitter_c_sharp::HIGHLIGHT_QUERY,
>>>>>>> c33e62a5
    new_scope_char: NewScopeChar::Brace,
    node_categorizer: |node| {
        use BlockType::*;

        match node.kind() {
            // scopes
<<<<<<< HEAD
            "class_specifier" => Some(Object),
            "abstract_function_declarator" => Some(Object),
            "function_definition" => Some(FunctionDef),
            "while_statement" => Some(While),
            "if_statement" => Some(If),
            "for_statement" => Some(For),
            "try_statement" => Some(Try),

           // normal expressions (incomplete)
            "preproc_include" => Some(Generic),
            "expression_statement" =>Some(Generic),
            "continue_statement" => Some(Generic),
            "break_statement" => Some(Generic),
            "pass_statement" => Some(Generic),

            // comments
            "comment" => Some(Comment),

            // dividers to keep generics from merging
            "else_clause" => Some(Divider),
            "except_clause" => Some(Divider),
=======
            "class_declaration" => Some(Object),
            "method_declaration" => Some(FunctionDef),
            "while_statement" => Some(While),
            "if_statement" => {
                if node.prev_sibling().map_or("", |s| s.kind()) == "else" {
                    None
                } else {
                    Some(If)
                }
            }
            "for_statement" => Some(For),
            "try_statement" => Some(Try),
            "switch_statement" => Some(Switch),
            "case_switch_label" => Some(Divider),
            "default_switch_label" => Some(Divider),
            // normal expressions (incomplete)
            "import_declaration" => Some(Generic),
            "expression_statement" => Some(Generic),
            "local_variable_declaration" => {
                // don't create a block for a for loop's variable declaration
                if node.parent().map_or("", |p| p.kind()) == "for_statement" {
                    None
                } else {
                    Some(Generic)
                }
            }
            "field_declaration" => Some(Generic),
            "break_statement" => Some(Generic),
            "return_statement" => Some(Generic),
            "assert_statement" => Some(Generic),

            // comments
            "line_comment" => Some(Comment),
            "block_comment" => Some(Comment),

            // dividers to keep generics from merging
            "block" => Some(Divider),
>>>>>>> c33e62a5

            // do not handle the rest
            _ => None,
        }
    },
    string_node_ids: StringNodeIDs {
        string: 141,
<<<<<<< HEAD
        string_bounds: &[12], // 11 is single quote, 12 is double quote
    },
    palette: &[],
=======
        string_bounds: &[11, 12], // 11 is single quote, 12 is double quote
    },
    palette: &[
        Snippet::new(
            "if",
            "if (condition) {\n    \n} else if (condition) {\n    \n} else {\n    \n}\n",
        ),
        Snippet::new(
            "class",
            "public class MyClass {\n    public MyClass() {\n        \n    }\n}\n",
        ),
        Snippet::new("while", "while (condition) {\n    \n}\n"),
        Snippet::new("func", "public void myFunction() {\n    \n}\n"),
        Snippet::new(
            "try",
            "try {\n    \n} catch (Exception e) {\n    \n} finally {\n    \n}\n",
        ),
    ],
>>>>>>> c33e62a5
};<|MERGE_RESOLUTION|>--- conflicted
+++ resolved
@@ -69,11 +69,8 @@
     match file_name.split('.').last() {
         Some("py") => &PYTHON_LANGUAGE,
         Some("java") => &JAVA_LANGUAGE,
-<<<<<<< HEAD
         Some("cpp") => &CPP_LANGUAGE,
-=======
         Some("cs") => &CS_LANGUAGE,
->>>>>>> c33e62a5
         _ => &PYTHON_LANGUAGE, // TODO: plain text mode?
     }
 }
@@ -192,15 +189,6 @@
         string: 141,
         string_bounds: &[11, 12], // 11 is single quote, 12 is double quote
     },
-<<<<<<< HEAD
-    palette: &[],
-};
-
-const CPP_LANGUAGE: LanguageConfig = LanguageConfig {
-    name: "cpp",
-    ts_lang: tree_sitter_cpp::language,
-    highlight_query: tree_sitter_cpp::HIGHLIGHT_QUERY,
-=======
     palette: &[
         Snippet::new(
             "if",
@@ -223,36 +211,12 @@
     name: "c#",
     ts_lang: tree_sitter_c_sharp::language,
     highlight_query: tree_sitter_c_sharp::HIGHLIGHT_QUERY,
->>>>>>> c33e62a5
     new_scope_char: NewScopeChar::Brace,
     node_categorizer: |node| {
         use BlockType::*;
 
         match node.kind() {
             // scopes
-<<<<<<< HEAD
-            "class_specifier" => Some(Object),
-            "abstract_function_declarator" => Some(Object),
-            "function_definition" => Some(FunctionDef),
-            "while_statement" => Some(While),
-            "if_statement" => Some(If),
-            "for_statement" => Some(For),
-            "try_statement" => Some(Try),
-
-           // normal expressions (incomplete)
-            "preproc_include" => Some(Generic),
-            "expression_statement" =>Some(Generic),
-            "continue_statement" => Some(Generic),
-            "break_statement" => Some(Generic),
-            "pass_statement" => Some(Generic),
-
-            // comments
-            "comment" => Some(Comment),
-
-            // dividers to keep generics from merging
-            "else_clause" => Some(Divider),
-            "except_clause" => Some(Divider),
-=======
             "class_declaration" => Some(Object),
             "method_declaration" => Some(FunctionDef),
             "while_statement" => Some(While),
@@ -290,7 +254,6 @@
 
             // dividers to keep generics from merging
             "block" => Some(Divider),
->>>>>>> c33e62a5
 
             // do not handle the rest
             _ => None,
@@ -298,11 +261,6 @@
     },
     string_node_ids: StringNodeIDs {
         string: 141,
-<<<<<<< HEAD
-        string_bounds: &[12], // 11 is single quote, 12 is double quote
-    },
-    palette: &[],
-=======
         string_bounds: &[11, 12], // 11 is single quote, 12 is double quote
     },
     palette: &[
@@ -321,5 +279,47 @@
             "try {\n    \n} catch (Exception e) {\n    \n} finally {\n    \n}\n",
         ),
     ],
->>>>>>> c33e62a5
+};
+
+const CPP_LANGUAGE: LanguageConfig = LanguageConfig {
+    name: "cpp",
+    ts_lang: tree_sitter_cpp::language,
+    highlight_query: tree_sitter_cpp::HIGHLIGHT_QUERY,
+    new_scope_char: NewScopeChar::Brace,
+    node_categorizer: |node| {
+        use BlockType::*;
+
+        match node.kind() {
+            // scopes
+            "class_specifier" => Some(Object),
+            "abstract_function_declarator" => Some(Object),
+            "function_definition" => Some(FunctionDef),
+            "while_statement" => Some(While),
+            "if_statement" => Some(If),
+            "for_statement" => Some(For),
+            "try_statement" => Some(Try),
+
+           // normal expressions (incomplete)
+            "preproc_include" => Some(Generic),
+            "expression_statement" =>Some(Generic),
+            "continue_statement" => Some(Generic),
+            "break_statement" => Some(Generic),
+            "pass_statement" => Some(Generic),
+
+            // comments
+            "comment" => Some(Comment),
+
+            // dividers to keep generics from merging
+            "else_clause" => Some(Divider),
+            "except_clause" => Some(Divider),
+
+            // do not handle the rest
+            _ => None,
+        }
+    },
+    string_node_ids: StringNodeIDs {
+        string: 141,
+        string_bounds: &[12], // 11 is single quote, 12 is double quote
+    },
+    palette: &[],
 };