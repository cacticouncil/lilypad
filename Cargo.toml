[package]
name = "lilypad"
version = "0.1.0"
edition = "2021"

[lib]
name = "lilypad_web"
path = "src/lib.rs"
crate-type = ["cdylib", "rlib"]

[[bin]]
name = "lilypad_native"
path = "src/bin.rs"

[profile.release]
lto = true

# # uncomment for debugging wasm:
# debug = true

# [package.metadata.wasm-pack.profile.release]
# wasm-opt = false

[dependencies]
druid = "0.8"

# wasm stuff
wasm-bindgen = "0.2"
serde-wasm-bindgen = "0.6"
console_error_panic_hook = "0.1"
getrandom = { version = "*", features = ["js"] } # for serde-wasm-bindgen

# text
ropey = { version = "1.6", default-features = false, features = ["simd"] }

# json
serde = { version = "1.0", features = ["derive"] }
serde_json = "1.0"

# utility
regex = { version = "1.9", default-features = false, features = [
    "std",
    "perf",
] }

# tree sitter
tree-sitter-c2rust = { git = "https://github.com/liamrosenfeld/tree-sitter", branch = "cfg-fix" }
<<<<<<< HEAD
tree-sitter-python = { git = "https://github.com/liamrosenfeld/tree-sitter-python/", branch = "wasm"}
=======
tree-sitter-python = { git = "https://github.com/liamrosenfeld/tree-sitter-python/", branch = "wasm" }
>>>>>>> 7f3e4f29
tree-sitter-java = { git = "https://github.com/liamrosenfeld/tree-sitter-java/", branch = "wasm" }
tree-sitter-c-sharp = { git = "https://github.com/liamrosenfeld/tree-sitter-c-sharp/", branch = "wasm" }

[dependencies.tree-sitter-cpp]
path = "/Users/mayasingh/Documents/GitHub/tree-sitter-cpp/"<|MERGE_RESOLUTION|>--- conflicted
+++ resolved
@@ -45,11 +45,7 @@
 
 # tree sitter
 tree-sitter-c2rust = { git = "https://github.com/liamrosenfeld/tree-sitter", branch = "cfg-fix" }
-<<<<<<< HEAD
 tree-sitter-python = { git = "https://github.com/liamrosenfeld/tree-sitter-python/", branch = "wasm"}
-=======
-tree-sitter-python = { git = "https://github.com/liamrosenfeld/tree-sitter-python/", branch = "wasm" }
->>>>>>> 7f3e4f29
 tree-sitter-java = { git = "https://github.com/liamrosenfeld/tree-sitter-java/", branch = "wasm" }
 tree-sitter-c-sharp = { git = "https://github.com/liamrosenfeld/tree-sitter-c-sharp/", branch = "wasm" }
 
